<!-- markdownlint-disable MD024 -->
# Changelog

All notable changes to this project will be documented in this file.

The format is based on [Keep a Changelog](https://keepachangelog.com/en/1.0.0/),
and this project adheres to [Semantic Versioning](https://semver.org/spec/v2.0.0.html).

## [0.10.0a0] - 2025-01-XX

### Added

- DoMINO model architecture, datapipe and training recipe
- Added matrix decomposition scheme to improve graph partitioning
- DrivAerML dataset support in FIGConvNet example.
- Retraining recipe for DoMINO from a pretrained model checkpoint

### Changed

- Refactored StormCast training example
- Enhancements and bug fixes to DoMINO model and training example
- Enhancement to parameterize DoMINO model with inlet velocity
- Moved non-dimensionaliztion out of domino datapipe to datapipe in domino example
- Updated utils in `modulus.launch.logging` to avoid unnecessary `wandb` and `mlflow` imports
- Moved to experiment-based Hydra config in Lagrangian-MGN example

### Deprecated

### Removed

### Fixed

<<<<<<< HEAD
- Bug in data processing script in domino training example
=======
- Update pytests to skip when the required dependencies are not present
>>>>>>> 820173ac

### Security

### Dependencies

- Remove the numpy dependency upper bound
- Moved pytz and nvtx to optional
- Update the base image for the Dockerfile
- Introduce Multi-Storage Client (MSC) as an optional dependency.

## [0.9.0] - 2024-12-04

### Added

- Graph Transformer processor for GraphCast/GenCast.
- Utility to generate STL from Signed Distance Field.
- Metrics for CAE and CFD domain such as integrals, drag, and turbulence invariances and
  spectrum.
- Added gradient clipping to StaticCapture utilities.
- Bistride Multiscale MeshGraphNet example.
- FIGConvUNet model and example.
- The Transolver model.
- The XAeroNet model.
- Incoporated CorrDiff-GEFS-HRRR model into CorrDiff, with lead-time aware SongUNet and
  cross entropy loss.
- Option to offload checkpoints to further reduce memory usage
- Added StormCast model training and simple inference to examples

### Changed

- Refactored CorrDiff training recipe for improved usability
- Fixed timezone calculation in datapipe cosine zenith utility.
- Refactored EDMPrecondSRV2 preconditioner and fixed the bug related to the metadata
- Extended the checkpointing utility to store metadata.
- Corrected missing export of loggin function used by transolver model

## [0.8.0] - 2024-09-24

### Added

- Graph Transformer processor for GraphCast/GenCast.
- Utility to generate STL from Signed Distance Field.
- Metrics for CAE and CFD domain such as integrals, drag, and turbulence invariances and
  spectrum.
- Added gradient clipping to StaticCapture utilities.
- Bistride Multiscale MeshGraphNet example.

### Changed

- Refactored CorrDiff training recipe for improved usability
- Fixed timezone calculation in datapipe cosine zenith utility.

## [0.7.0] - 2024-07-23

### Added

- Code logging for CorrDiff via Wandb.
- Augmentation pipeline for CorrDiff.
- Regression output as additional conditioning for CorrDiff.
- Learnable positional embedding for CorrDiff.
- Support for patch-based CorrDiff training and generation (stochastic sampling only)
- Enable CorrDiff multi-gpu generation
- Diffusion model for fluid data super-resolution (CMU contribution).
- The Virtual Foundry GraphNet.
- A synthetic dataloader for global weather prediction models, demonstrated on GraphCast.
- Sorted Empirical CDF CRPS algorithm
- Support for history, cos zenith, and downscaling/upscaling in the ERA5 HDF5 dataloader.
- An example showing how to train a "tensor-parallel" version of GraphCast on a
Shallow-Water-Equation example.
- 3D UNet
- AeroGraphNet example of training of MeshGraphNet on Ahmed body and DrivAerNet datasets.
- Warp SDF routine
- DLWP HEALPix model
- Pangu Weather model
- Fengwu model
- SwinRNN model
- Modulated AFNO model

### Changed

- Raise `ModulusUndefinedGroupError` when querying undefined process groups
- Changed Indexing error in `examples/cfd/swe_nonlinear_pino` for `modulus` loss function
- Safeguarding against uninitialized usage of `DistributedManager`

### Removed

- Remove mlflow from deployment image

### Fixed

- Fixed bug in the partitioning logic for distributing graph structures
intended for distributed message-passing.
- Fixed bugs for corrdiff diffusion training of `EDMv1` and `EDMv2`
- Fixed bug when trying to save DDP model trained through unified recipe

### Dependencies

- Update DALI to CUDA 12 compatible version.
- Update minimum python version to 3.10

## [0.6.0] - 2024-04-17

### Added

- The citation file.
- Link to the CWA dataset.
- ClimateDatapipe: an improved datapipe for HDF5/NetCDF4 formatted climate data
- Performance optimizations to CorrDiff.
- Physics-Informed Nonlinear Shallow Water Equations example.
- Warp neighbor search routine with a minimal example.
- Strict option for loading Modulus checkpoints.
- Regression only or diffusion only inference for CorrDiff.
- Support for organization level model files on NGC file system
- Physics-Informed Magnetohydrodynamics example.

### Changed

- Updated Ahmed Body and Vortex Shedding examples to use Hydra config.
- Added more config options to FCN AFNO example.
- Moved posiitonal embedding in CorrDiff from the dataloader to network architecture

### Deprecated

- `modulus.models.diffusion.preconditioning.EDMPrecondSR`. Use `EDMPecondSRV2` instead.

### Removed

- Pickle dependency for CorrDiff.

### Fixed

- Consistent handling of single GPU runs in DistributedManager
- Output location of objects downloaded with NGC file system
- Bug in scaling the conditional input in CorrDiff deterministic sampler

### Dependencies

- Updated DGL build in Dockerfile
- Updated default base image
- Moved Onnx from optional to required dependencies
- Optional Makani dependency required for SFNO model.

## [0.5.0] - 2024-01-25

### Added

- Distributed process group configuration mechanism.
- DistributedManager utility to instantiate process groups based on a process group config.
- Helper functions to faciliate distributed training with shared parameters.
- Brain anomaly detection example.
- Updated Frechet Inception Distance to use Wasserstein 2-norm with improved stability.
- Molecular Dynamics example.
- Improved usage of GraphPartition, added more flexible ways of defining a partitioned graph.
- Physics-Informed Stokes Flow example.
- Profiling markers, benchmarking and performance optimizations for CorrDiff inference.
- Unified weather model training example.

### Changed

- MLFLow logging such that only proc 0 logs to MLFlow.
- FNO given seperate methods for constructing lift and spectral encoder layers.

### Removed

- The experimental SFNO

### Dependencies

- Removed experimental SFNO dependencies
- Added CorrDiff dependencies (cftime, einops, pyspng, nvtx)
- Made tqdm a required dependency

## [0.4.0] - 2023-11-20

### Added

- Added Stokes flow dataset
- An experimental version of SFNO to be used in unified training recipe for
weather models
- Added distributed FFT utility.
- Added ruff as a linting tool.
- Ported utilities from Modulus Launch to main package.
- EDM diffusion models and recipes for training and sampling.
- NGC model registry download integration into package/filesystem.
- Denoising diffusion tutorial.

### Changed

- The AFNO input argument `img_size` to `inp_shape`
- Integrated the network architecture layers from Modulus-Sym.
- Updated the SFNO model, and the training and inference recipes.

### Fixed

- Fixed modulus.Module `from_checkpoint` to work from custom model classes

### Dependencies

- Updated the base container to PyTorch 23.10.
- Updated examples to use Pydantic v2.

## [0.3.0] - 2023-09-21

### Added

- Added ability to compute CRPS(..., dim: int = 0).
- Added EFI for arbitrary climatological CDF.
- Added Kernel CRPS implementation (kcrps)
- Added distributed utilities to create process groups and orthogonal process groups.
- Added distributed AFNO model implementation.
- Added distributed utilities for communication of buffers of varying size per rank.
- Added distributed utilities for message passing across multiple GPUs.
- Added instructions for docker build on ARM architecture.
- Added batching support and fix the input time step for the DLWP wrapper.

### Changed

- Updating file system cache location to modulus folder

### Fixed

- Fixed modulus uninstall in CI docker image

### Security

- Handle the tar ball extracts in a safer way.

### Dependencies

- Updated the base container to latest PyTorch 23.07.
- Update DGL version.
- Updated require installs for python wheel
- Added optional dependency list for python wheel

## [0.2.1] - 2023-08-08

### Fixed

- Added a workaround fix for the CUDA graphs error in multi-node runs

### Security

- Update `certifi` package version

## [0.2.0] - 2023-08-07

### Added

- Added a CHANGELOG.md
- Added build support for internal DGL
- 4D Fourier Neural Operator model
- Ahmed body dataset
- Unified Climate Datapipe

### Changed

- DGL install changed from pypi to source
- Updated SFNO to add support for super resolution, flexible checkpoining, etc.

### Fixed

- Fixed issue with torch-harmonics version locking
- Fixed the Modulus editable install
- Fixed AMP bug in static capture

### Security

- Fixed security issues with subprocess and urllib in `filesystem.py`

### Dependencies

- Updated the base container to latest PyTorch base container which is based on torch 2.0
- Container now supports CUDA 12, Python 3.10

## [0.1.0] - 2023-05-08

### Added

- Initial public release.<|MERGE_RESOLUTION|>--- conflicted
+++ resolved
@@ -30,11 +30,8 @@
 
 ### Fixed
 
-<<<<<<< HEAD
+- Update pytests to skip when the required dependencies are not present
 - Bug in data processing script in domino training example
-=======
-- Update pytests to skip when the required dependencies are not present
->>>>>>> 820173ac
 
 ### Security
 
